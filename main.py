# Copyright 2017 Google Inc.
#
# Licensed under the Apache License, Version 2.0 (the "License");
# you may not use this file except in compliance with the License.
# You may obtain a copy of the License at
#
#     http://www.apache.org/licenses/LICENSE-2.0
#
# Unless required by applicable law or agreed to in writing, software
# distributed under the License is distributed on an "AS IS" BASIS,
# WITHOUT WARRANTIES OR CONDITIONS OF ANY KIND, either express or implied.
# See the License for the specific language governing permissions and
# limitations under the License.

"""main entry point."""

import argparse
import collections
import os
import sys

import fs
import graph
import parsepy
import resolve


def parse_args():
    parser = argparse.ArgumentParser()
    parser.add_argument("filenames", metavar="filename", type=str, nargs="+",
                        help="input file(s)")
    parser.add_argument("--tree", dest="tree", action="store_true",
                        default=False,
                        help="Display import tree.")
    parser.add_argument("-P", "--python-version", dest="python_version", action="store",
                        default="2.7",
                        help="Python version for the project you\"re analyzing")
    parser.add_argument("-p", "--pythonpath", dest="pythonpath", action="store",
                        default="",
                        help="PYTHONPATH")
    parser.add_argument("-T", "--typeshed", dest="typeshed", action="store",
                        default=None,
                        help="Location of typeshed.")
    return parser.parse_args()


def make_typeshed_path(typeshed_location, python_version):
    """Get the names of all modules in typeshed and pytype/pytd/builtins."""
    major = python_version[0]
    subdirs = ["stdlib/%d" % major,
               "stdlib/2and3",
              ]
    if major == 3:
      for i in range(0, python_version[1] + 1):
        # iterate over 3.0, 3.1, 3.2, ...
        subdirs.append("stdlib/3.%d" % i)
    return [fs.PYIFileSystem(fs.OSFileSystem(os.path.join(typeshed_location, subdir)))
            for subdir in subdirs]


class ImportGraph(object):
    def __init__(self, path, typeshed_location):
        self.path = path
        self.typeshed_location = typeshed_location
        self.deps = collections.defaultdict(set)

    def get_file_deps(self, filename):
        r = resolve.Resolver(self.path, filename)
        imports = parsepy.scan_file(filename)
        return [imported_filename
                for imported_filename in r.resolve_all(imports)
                if not imported_filename.endswith(".so")]

    def add_file(self, filename):
        for imported_filename in self.get_file_deps(filename):
            self.deps[filename].add(imported_filename)

    def add_file_recursive(self, filename):
        queue = collections.deque([filename])
        while queue:
            filename = queue.popleft()
            deps = self.get_file_deps(filename)
            for f in deps:
                self.deps[filename].add(f)
                if not f in self.deps and f.endswith(".py"):
                    queue.append(f)

    def print_edges(self):
        keys = self.deps.keys()
        prefix = os.path.commonprefix(keys)
        if not os.path.isdir(prefix):
            prefix = os.path.dirname(prefix)

        print prefix
        for key in sorted(keys):
            for value in sorted(self.deps[key]):
                k = os.path.relpath(key, prefix)
                if value.startswith(self.typeshed_location):
                    v = "[%s]" % os.path.relpath(value, self.typeshed_location)
                else:
                    v = os.path.relpath(value, prefix)
                print "  %s -> %s" % (k, v)

    def print_tree(self):
       pass


def main():
    args = parse_args()
    typeshed_location = args.typeshed or os.path.join(os.path.abspath(
        os.path.dirname(__file__)), "typeshed")
    python_version = [int(v) for v in args.python_version.split(".")]
    path = [fs.OSFileSystem(path) for path in args.pythonpath.split(".")]
    path += make_typeshed_path(typeshed_location, python_version)
<<<<<<< HEAD
    graph = ImportGraph(path, typeshed_location)
    for filename in args.filenames:
        graph.add_file(filename)

    graph.print_edges()

=======
    file_nodes = graph.FileCollection(graph.File(filename)
                                      for filename in args.filenames)
    for file_node in file_nodes:
        filename = file_node.path
        r = resolve.Resolver(path, filename)
        for imported_filename in r.resolve_all(parsepy.scan_file(filename)):
            if imported_filename.endswith(".so"):
                pass  # ignore system libraries
            elif imported_filename.endswith(".pyi"):
                pass  # leave pyi files alone
            elif imported_filename in file_nodes.files:
                file_node.deps.append(file_nodes.files[imported_filename])
            else:
                # We found this dependency, but it's not the list of files we're
                # going to type-check. It might either be a typeshed file, or
                # some other library the user put into their PYTHONPATH.
                # TODO: We might want to do type inference on these files anyway,
                # so we get better type-checking on the files that depend on
                # them.
                pass

    for file_node in file_nodes:
        for dep in file_node.deps:
            print file_node.path, "->", dep.path
>>>>>>> 4e5d2958


if __name__ == "__main__":
  sys.exit(main())<|MERGE_RESOLUTION|>--- conflicted
+++ resolved
@@ -58,53 +58,6 @@
             for subdir in subdirs]
 
 
-class ImportGraph(object):
-    def __init__(self, path, typeshed_location):
-        self.path = path
-        self.typeshed_location = typeshed_location
-        self.deps = collections.defaultdict(set)
-
-    def get_file_deps(self, filename):
-        r = resolve.Resolver(self.path, filename)
-        imports = parsepy.scan_file(filename)
-        return [imported_filename
-                for imported_filename in r.resolve_all(imports)
-                if not imported_filename.endswith(".so")]
-
-    def add_file(self, filename):
-        for imported_filename in self.get_file_deps(filename):
-            self.deps[filename].add(imported_filename)
-
-    def add_file_recursive(self, filename):
-        queue = collections.deque([filename])
-        while queue:
-            filename = queue.popleft()
-            deps = self.get_file_deps(filename)
-            for f in deps:
-                self.deps[filename].add(f)
-                if not f in self.deps and f.endswith(".py"):
-                    queue.append(f)
-
-    def print_edges(self):
-        keys = self.deps.keys()
-        prefix = os.path.commonprefix(keys)
-        if not os.path.isdir(prefix):
-            prefix = os.path.dirname(prefix)
-
-        print prefix
-        for key in sorted(keys):
-            for value in sorted(self.deps[key]):
-                k = os.path.relpath(key, prefix)
-                if value.startswith(self.typeshed_location):
-                    v = "[%s]" % os.path.relpath(value, self.typeshed_location)
-                else:
-                    v = os.path.relpath(value, prefix)
-                print "  %s -> %s" % (k, v)
-
-    def print_tree(self):
-       pass
-
-
 def main():
     args = parse_args()
     typeshed_location = args.typeshed or os.path.join(os.path.abspath(
@@ -112,14 +65,6 @@
     python_version = [int(v) for v in args.python_version.split(".")]
     path = [fs.OSFileSystem(path) for path in args.pythonpath.split(".")]
     path += make_typeshed_path(typeshed_location, python_version)
-<<<<<<< HEAD
-    graph = ImportGraph(path, typeshed_location)
-    for filename in args.filenames:
-        graph.add_file(filename)
-
-    graph.print_edges()
-
-=======
     file_nodes = graph.FileCollection(graph.File(filename)
                                       for filename in args.filenames)
     for file_node in file_nodes:
@@ -144,7 +89,6 @@
     for file_node in file_nodes:
         for dep in file_node.deps:
             print file_node.path, "->", dep.path
->>>>>>> 4e5d2958
 
 
 if __name__ == "__main__":
