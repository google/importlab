--- conflicted
+++ resolved
@@ -75,11 +75,6 @@
         filenames: A list of filenames to process.
         cwd: An optional working directory to expand relative paths
     Returns:
-<<<<<<< HEAD
-        A set of full paths to files
-=======
-        A list of sorted full paths to .py files
->>>>>>> 92090a0b
     """
     out = []
     for f in expand_paths(filenames, cwd):
@@ -87,14 +82,12 @@
             # If we have a directory, collect all the files within it.
             out += collect_files(f, None)
         else:
-<<<<<<< HEAD
             out.append(f)
     return set(out)
-=======
             if f.endswith(".py"):
                 out.append(f)
     return sorted(set(out))
->>>>>>> 92090a0b
+
 
 
 def split_version(version):
